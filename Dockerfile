<<<<<<< HEAD
FROM golang:1.21-alpine3.15 as be-builder
=======
FROM golang:1.21.0-alpine3.18 as be-builder
>>>>>>> 3058d14d
ARG BE_PATH
RUN echo "BE_PATH ${BE_PATH}"
ENV GO111MODULE=on

WORKDIR /app

COPY ${BE_PATH}go.mod ${BE_PATH}go.sum ./

RUN go mod download

COPY ${BE_PATH}. .

RUN CGO_ENABLED=0 GOOS=linux GOARCH=amd64 go build -o app ./cmd/main.go

# Start a new stage from scratch
FROM alpine:3.15

# RUN apk --no-cache add ca-certificates
RUN apk --no-cache add ca-certificates tzdata

# Done apk add

WORKDIR /root/

# RUN apk --no-cache add ca-certificates
# RUN apk add --no-cache tzdata

COPY --from=be-builder /app/app ./


# Run image

CMD ["./app"]<|MERGE_RESOLUTION|>--- conflicted
+++ resolved
@@ -1,8 +1,5 @@
-<<<<<<< HEAD
-FROM golang:1.21-alpine3.15 as be-builder
-=======
 FROM golang:1.21.0-alpine3.18 as be-builder
->>>>>>> 3058d14d
+
 ARG BE_PATH
 RUN echo "BE_PATH ${BE_PATH}"
 ENV GO111MODULE=on
